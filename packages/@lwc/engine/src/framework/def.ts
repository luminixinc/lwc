/*
 * Copyright (c) 2018, salesforce.com, inc.
 * All rights reserved.
 * SPDX-License-Identifier: MIT
 * For full license text, see the LICENSE file in the repo root or https://opensource.org/licenses/MIT
 */
/**
 * This module is responsible for producing the ComponentDef object that is always
 * accessible via `vm.def`. This is lazily created during the creation of the first
 * instance of a component class, and shared across all instances.
 *
 * This structure can be used to synthetically create proxies, and understand the
 * shape of a component. It is also used internally to apply extra optimizations.
 */

import assert from '../shared/assert';
import {
    freeze,
    getOwnPropertyNames,
    getPrototypeOf,
    isNull,
    setPrototypeOf,
    isUndefined,
    isFunction,
    ArrayConcat,
    defineProperties,
} from '../shared/language';
<<<<<<< HEAD
import { createObservedFieldsDescriptorMap } from './observed-fields';
import { getInternalField } from '../shared/fields';
=======
import { getAttrNameFromPropName } from './attributes';
>>>>>>> 8e5035ed
import {
    resolveCircularModuleDependency,
    isCircularModuleDependency,
    ViewModelReflection,
} from './utils';
import {
    ComponentConstructor,
    ErrorCallback,
    ComponentMeta,
    getComponentRegisteredMeta,
} from './component';
import { Template } from './template';

export interface ComponentDef {
    name: string;
    props: string[];
    wire: string[];
    template: Template;
    ctor: ComponentConstructor;
    bridge: HTMLElementConstructor;
    connectedCallback?: () => void;
    disconnectedCallback?: () => void;
    renderedCallback?: () => void;
    errorCallback?: ErrorCallback;
    render: () => Template;
}

const CtorToDefMap: WeakMap<any, ComponentDef> = new WeakMap();

function getCtorProto(Ctor: any, subclassComponentName: string): ComponentConstructor {
    let proto: ComponentConstructor | null = getPrototypeOf(Ctor);
    if (isNull(proto)) {
        throw new ReferenceError(
            `Invalid prototype chain for ${subclassComponentName}, you must extend LightningElement.`
        );
    }
    // covering the cases where the ref is circular in AMD
    if (isCircularModuleDependency(proto)) {
        const p = resolveCircularModuleDependency(proto);
        if (process.env.NODE_ENV !== 'production') {
            if (isNull(p)) {
                throw new ReferenceError(
                    `Circular module dependency for ${subclassComponentName}, must resolve to a constructor that extends LightningElement.`
                );
            }
        }
        // escape hatch for Locker and other abstractions to provide their own base class instead
        // of our Base class without having to leak it to user-land. If the circular function returns
        // itself, that's the signal that we have hit the end of the proto chain, which must always
        // be base.
        proto = p === proto ? BaseLightningElement : p;
    }
    return proto as ComponentConstructor;
}

function createComponentDef(
    Ctor: ComponentConstructor,
    meta: ComponentMeta,
    subclassComponentName: string
): ComponentDef {
    if (process.env.NODE_ENV !== 'production') {
        // local to dev block
        const ctorName = Ctor.name;
        // Removing the following assert until https://bugs.webkit.org/show_bug.cgi?id=190140 is fixed.
        // assert.isTrue(ctorName && isString(ctorName), `${toString(Ctor)} should have a "name" property with string value, but found ${ctorName}.`);
        assert.isTrue(
            Ctor.constructor,
            `Missing ${ctorName}.constructor, ${ctorName} should have a "constructor" property.`
        );
    }

    const { name } = meta;
    let { template } = meta;
    const decoratorsMeta = getDecoratorsMeta(Ctor);
    const { apiFields, apiMethods, wiredFields, wiredMethods, fields } = decoratorsMeta;
    const proto = Ctor.prototype;

    let {
        connectedCallback,
        disconnectedCallback,
        renderedCallback,
        errorCallback,
        render,
    } = proto;
    const superProto = getCtorProto(Ctor, subclassComponentName);
    const superDef: ComponentDef | null =
        (superProto as any) !== BaseLightningElement
            ? getComponentDef(superProto, subclassComponentName)
            : lightingElementDef;
    const SuperBridge = isNull(superDef) ? BaseBridgeElement : superDef.bridge;
    const bridge = HTMLBridgeElementFactory(SuperBridge, apiFields, apiMethods);
    const props = ArrayConcat.call(superDef.props, apiFields);
    const wire = ArrayConcat.call(superDef.wire, wiredFields, wiredMethods);
    connectedCallback = connectedCallback || superDef.connectedCallback;
    disconnectedCallback = disconnectedCallback || superDef.disconnectedCallback;
    renderedCallback = renderedCallback || superDef.renderedCallback;
    errorCallback = errorCallback || superDef.errorCallback;
    render = render || superDef.render;
    template = template || superDef.template;

    if (!isUndefined(fields)) {
        defineProperties(proto, createObservedFieldsDescriptorMap(fields));
    }

    const def: ComponentDef = {
        ctor: Ctor,
        name,
        wire,
        props,
        bridge,
        template,
        connectedCallback,
        disconnectedCallback,
        renderedCallback,
        errorCallback,
        render,
    };

    if (process.env.NODE_ENV !== 'production') {
        freeze(Ctor.prototype);
    }
    return def;
}

/**
 * EXPERIMENTAL: This function allows for the identification of LWC
 * constructors. This API is subject to change or being removed.
 */
export function isComponentConstructor(ctor: any): ctor is ComponentConstructor {
    if (!isFunction(ctor)) {
        return false;
    }

    // Fast path: LightningElement is part of the prototype chain of the constructor.
    if (ctor.prototype instanceof BaseLightningElement) {
        return true;
    }

    // Slow path: LightningElement is not part of the prototype chain of the constructor, we need
    // climb up the constructor prototype chain to check in case there are circular dependencies
    // to resolve.
    let current = ctor;
    do {
        if (isCircularModuleDependency(current)) {
            const circularResolved = resolveCircularModuleDependency(current);

            // If the circular function returns itself, that's the signal that we have hit the end of the proto chain,
            // which must always be a valid base constructor.
            if (circularResolved === current) {
                return true;
            }

            current = circularResolved;
        }

        if (current === BaseLightningElement) {
            return true;
        }
    } while (!isNull(current) && (current = getPrototypeOf(current)));

    // Finally return false if the LightningElement is not part of the prototype chain.
    return false;
}

/**
 * EXPERIMENTAL: This function allows for the collection of internal
 * component metadata. This API is subject to change or being removed.
 */
export function getComponentDef(Ctor: any, subclassComponentName?: string): ComponentDef {
    let def = CtorToDefMap.get(Ctor);

    if (isUndefined(def)) {
        if (!isComponentConstructor(Ctor)) {
            throw new TypeError(
                `${Ctor} is not a valid component, or does not extends LightningElement from "lwc". You probably forgot to add the extend clause on the class declaration.`
            );
        }

        let meta = getComponentRegisteredMeta(Ctor);
        if (isUndefined(meta)) {
            // TODO: #1295 - remove this workaround after refactoring tests
            meta = {
                template: undefined,
                name: Ctor.name,
            };
        }

        def = createComponentDef(Ctor, meta, subclassComponentName || Ctor.name);
        CtorToDefMap.set(Ctor, def);
    }

    return def;
}

/**
 * EXPERIMENTAL: This function provides access to the component constructor,
 * given an HTMLElement. This API is subject to change or being removed.
 */
export function getComponentConstructor(elm: HTMLElement): ComponentConstructor | null {
    let ctor: ComponentConstructor | null = null;
    if (elm instanceof HTMLElement) {
        const vm = getHiddenField(elm, ViewModelReflection);
        if (!isUndefined(vm)) {
            ctor = vm.def.ctor;
        }
    }
    return ctor;
}

// Only set prototype for public methods and properties
// No DOM Patching occurs here
export function setElementProto(elm: HTMLElement, def: ComponentDef) {
    setPrototypeOf(elm, def.bridge.prototype);
}

import { HTMLElementOriginalDescriptors } from './html-properties';
import { BaseLightningElement } from './base-lightning-element';
import {
    BaseBridgeElement,
    HTMLBridgeElementFactory,
    HTMLElementConstructor,
} from './base-bridge-element';
import { getDecoratorsMeta } from './decorators/register';
import { defaultEmptyTemplate } from './secure-template';
import { getHiddenField } from '../shared/fields';

const lightingElementDef: ComponentDef = {
    ctor: BaseLightningElement,
    name: BaseLightningElement.name,
    props: getOwnPropertyNames(HTMLElementOriginalDescriptors),
    wire: [],
    bridge: BaseBridgeElement,
    template: defaultEmptyTemplate,
    render: BaseLightningElement.prototype.render,
};<|MERGE_RESOLUTION|>--- conflicted
+++ resolved
@@ -25,12 +25,7 @@
     ArrayConcat,
     defineProperties,
 } from '../shared/language';
-<<<<<<< HEAD
 import { createObservedFieldsDescriptorMap } from './observed-fields';
-import { getInternalField } from '../shared/fields';
-=======
-import { getAttrNameFromPropName } from './attributes';
->>>>>>> 8e5035ed
 import {
     resolveCircularModuleDependency,
     isCircularModuleDependency,
